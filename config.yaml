logging_level: INFO

results_dir: 'results/'
summary_dir: results
run: '191108-h2_pipeline_network'

scenario:
  sectors: [E] # ,E+EV,E+BEV,E+BEV+V2G] # [ E+EV, E+BEV, E+BEV+V2G ]
  simpl: ['']
  lv: [1.0]   #, 1.125, 1.25, 1.5, 2.0]# or opt
  clusters: [90] #[90, 128, 181] #[45, 64, 90, 128, 181, 256] #, 362] # (2**np.r_[5.5:9:.5]).astype(int) minimum is 37
  opts: ['']  #for pypsa-eur
<<<<<<< HEAD
  sector_opts: [Co2L0p0-24H-T-H-B-I]#,Co2L0p1-3H-T-H-B-I,Co2L0p25-3H-T-H-B-I,Co2L0p5-3H-T-H-B-I]#[Co2L0-3H-T-H-B-I-onwind0-solar3,Co2L0-3H-T-H-B-I-onwind0p125-solar3,Co2L0-3H-T-H-B-I-onwind0p25-solar3,Co2L0-3H-T-H-B-I-onwind0p50-solar3,Co2L0-3H-T-H-B-I-solar3]#,Co2L0-3H-T-H-B-I-onwind0p25-solar3]#,Co2L0p05-3H-T-H-B-I,Co2L0p10-3H-T-H-B-I,Co2L0p20-3H-T-H-B-I,Co2L0p30-3H-T-H-B-I,Co2L0p50-3H-T-H-B-I]#[Co2L-3H-T-H,Co2L0p10-3H-T-H,Co2L0-3H-T-H,Co2L0p20-3H-T-H]   #Co2L-3H-T-H,Co2L0p10-3H-T-H,Co2L0p20-3H-T-HCo2L-3H-T-H,Co2L0p10-3H-T-H,Co2L0p30-3H-T-H,Co2L0p50-3H-T-H] #Co2L-3H,Co2L-3H-T,, LC-FL, LC-T, Ep-T, Co2L-T]
=======
  sector_opts: [Co2L0-3H-T-H-B-I,Co2L0-5H-T-H-B-I]#,Co2L0p1-3H-T-H-B-I,Co2L0p25-3H-T-H-B-I,Co2L0p5-3H-T-H-B-I]#[Co2L0-3H-T-H-B-I-onwind0-solar3,Co2L0-3H-T-H-B-I-onwind0p125-solar3,Co2L0-3H-T-H-B-I-onwind0p25-solar3,Co2L0-3H-T-H-B-I-onwind0p50-solar3,Co2L0-3H-T-H-B-I-solar3]#,Co2L0-3H-T-H-B-I-onwind0p25-solar3]#,Co2L0p05-3H-T-H-B-I,Co2L0p10-3H-T-H-B-I,Co2L0p20-3H-T-H-B-I,Co2L0p30-3H-T-H-B-I,Co2L0p50-3H-T-H-B-I]#[Co2L-3H-T-H,Co2L0p10-3H-T-H,Co2L0-3H-T-H,Co2L0p20-3H-T-H]   #Co2L-3H-T-H,Co2L0p10-3H-T-H,Co2L0p20-3H-T-HCo2L-3H-T-H,Co2L0p10-3H-T-H,Co2L0p30-3H-T-H,Co2L0p50-3H-T-H] #Co2L-3H,Co2L-3H-T,, LC-FL, LC-T, Ep-T, Co2L-T]
>>>>>>> 51aa25aa
  # Co2L will give default (5%); Co2L0p25 will give 25% CO2 emissions; Co2Lm0p05 will give 5% negative emissions


snapshots:
  # arguments to pd.date_range
  start: "2013-01-01"
  end: "2014-01-01"
  closed: 'left' # end is not inclusive


electricity:
  voltages: [220., 300., 380.]

  extendable_carriers:
    Generator: [] # [OCGT]
    StorageUnit: [] # [battery, H2, CAES]

  max_hours:
    battery: 6
    H2: 168

  conventional_carriers: [] # nuclear, oil, OCGT, CCGT, coal, lignite, geothermal, biomass]

atlite:
  cutout_dir: '../pypsa-eur/cutouts'

renewable:
  onwind:
    cutout: europe-2013-era5

biomass:
  year: 2030
  scenario: "Med"


sector:
  'central' : True
  'central_fraction' : 0.6
  'dsm_restriction_value' : 0.75  #Set to 0 for no restriction on BEV DSM
  'dsm_restriction_time' : 7  #Time at which SOC of BEV has to be dsm_restriction_value
  'transport_heating_deadband_upper' : 20.
  'transport_heating_deadband_lower' : 15.
  'ICE_lower_degree_factor' : 0.375    #in per cent increase in fuel consumption per degree above deadband
  'ICE_upper_degree_factor' : 1.6
  'EV_lower_degree_factor' : 0.98
  'EV_upper_degree_factor' : 0.63
  'district_heating_loss' : 0.15
  'bev' : True #turns on EV battery
  'bev_availability' : 0.5  #How many cars do smart charging
  'v2g' : True #allows feed-in to grid from EV battery
  'transport_fuel_cell_share' : 0.   #0 means all EVs, 1 means all FCs
  'shipping_average_efficiency' : 0.4 #For conversion of fuel oil to propulsion in 2011
  'time_dep_hp_cop' : True
  'space_heating_fraction' : 1.0 #fraction of space heating active
  'retrofitting' : False
<<<<<<< HEAD
  #'retroI-fraction' : 0.25
  #'retroII-fraction' : 0.55
  #'retrofitting-cost_factor' : 1.0
  'retrofitting_exogenous' : False # assuming an annual natural retro-rate
  'years' : 30  # number of years from today to year of optimisation
  'retro_rate' : 0.03  # rate of yearly renovation
  'dE' : 0.4   # assumed energy reduction for a renovated building
  'retro_opt' : "once"   # clycle of retrofitting
=======
  'retroI-fraction' : 0.25
  'retroII-fraction' : 0.55
  'retrofitting-cost_factor' : 1.0
>>>>>>> 51aa25aa
  'tes' : True
  'tes_tau' : 3.
  'boilers' : True
  'chp' : True
  'chp_parameters':
    'eta_elec' : 0.468 #electrical efficiency with no heat output
    'c_v' : 0.15 #loss of fuel for each addition of heat
    'c_m' : 0.75 #backpressure ratio
    'p_nom_ratio' : 1. #ratio of max heat output to max electrical output
  'solar_thermal' : True
  'solar_cf_correction': 0.788457  # =  >>> 1/1.2683
  'marginal_cost_storage' : 0. #1e-4
  'methanation' : True
  'helmeth' : True
  'dac' : True
  'co2_vent' : True
  'SMR' : True
  'ccs_fraction' : 0.9
  'hydrogen_underground_storage' : True
  'use_fischer_tropsch_waste_heat' : True
  'use_fuel_cell_waste_heat' : True

costs:
  year: 2030

  # From a Lion Hirth paper, also reflects average of Noothout et al 2016
  discountrate: 0.07
  # [EUR/USD] ECB: https://www.ecb.europa.eu/stats/exchange/eurofxref/html/eurofxref-graph-usd.en.html # noqa: E501
  USD2013_to_EUR2013: 0.7532

  # Marginal and capital costs can be overwritten
  # capital_cost:
  #   Wind: Bla
  marginal_cost: #
    solar: 0.01
    onwind: 0.015
    offwind: 0.015
    hydro: 0.
    H2: 0.
    battery: 0.

  emission_prices: # only used with the option Ep (emission prices)
    co2: 0.



solving:
  #tmpdir: "/mnt/lsdf/tom/playground/pypsa-eur-sec/tmp"
  options:
    formulation: kirchhoff
    clip_p_max_pu: 1.e-2
    load_shedding: false
    noisy_costs: true

    min_iterations: 1
    max_iterations: 1
    # max_iterations: 1
    # nhours: 1

  solver:
    name: gurobi
    threads: 4
    method: 2 # barrier
    crossover: 0
    BarConvTol: 1.e-5
    Seed: 123
    AggFill: 0
    PreDual: 0
    GURO_PAR_BARDENSETHRESH: 200
    #FeasibilityTol: 1.e-6

    #name: cplex
    #threads: 4
    #lpmethod: 4 # barrier
    #solutiontype: 2 # non basic solution, ie no crossover
    #barrier_convergetol: 1.e-5
    #feasopt_tolerance: 1.e-6

industry:
<<<<<<< HEAD
  'DRI_ratio' : 0.5 #ratio of blast-furnace steel transformed into DRI + electric arc
  'H2_DRI' : 1.7   #H2 consumption in Direct Reduced Iron (DRI),  MWh_H2/ton_Steel
  'Al_to_scrap' : 0.5 # ratio of primary-route Aluminum transformed into scrap
=======
  'DRI_ratio' : 0.5 #ratio of today's blast-furnace steel (60% primary route, 40% secondary) to future assumption (30% primary, 70% secondary), transformed into DRI + electric arc
  'H2_DRI' : 1.7   #H2 consumption in Direct Reduced Iron (DRI),  MWh_H2/ton_Steel from Vogl et al (2018) doi:10.1016/j.jclepro.2018.08.279
  'Al_to_scrap' : 0.5 # ratio of primary-route Aluminum transformed into scrap (today 40% to future 20% primary route)
>>>>>>> 51aa25aa
  'H2_for_NH3' : 85000 # H2 for NH3 transformed from SMR to electrolyzed-H2, in GWh/year following Lechtenböhmer(2016)

plotting:
  map:
    figsize: [7, 7]
    boundaries: [-10.2, 29, 35,  72]
    p_nom:
      bus_size_factor: 5.e+4
      linewidth_factor: 3.e+3 # 1.e+3  #3.e+3

  costs_max: 1200
  costs_threshold: 1


  energy_max: 15000.
  energy_min: -15000.
  energy_threshold: 50.


  vre_techs: ["onwind", "offwind-ac", "offwind-dc", "solar", "ror"]
  renewable_storage_techs: ["PHS","hydro"]
  conv_techs: ["OCGT", "CCGT", "Nuclear", "Coal"]
  storage_techs: ["hydro+PHS", "battery", "H2"]
  # store_techs: ["Li ion", "water tanks"]
  load_carriers: ["AC load"] #, "heat load", "Li ion load"]
  AC_carriers: ["AC line", "AC transformer"]
  link_carriers: ["DC line", "Converter AC-DC"]
  heat_links: ["heat pump", "resistive heater", "CHP heat", "CHP electric",
               "gas boiler", "central heat pump", "central resistive heater", "central CHP heat",
               "central CHP electric", "central gas boiler"]
  heat_generators: ["gas boiler", "central gas boiler", "solar thermal collector", "central solar thermal collector"]
  tech_colors:
    "onwind" : "b"
    "onshore wind" : "b"
    'offwind' : "c"
    'offshore wind' : "c"
    'offwind-ac' : "c"
    'offshore wind (AC)' : "c"
    'offwind-dc' : "#009999"
    'offshore wind (DC)' : "#009999"
    "hydro" : "#3B5323"
    "hydro reservoir" : "#3B5323"
    "ror" : "#78AB46"
    "run of river" : "#78AB46"
    'hydroelectricity' : '#006400'
    'solar' : "y"
    'solar PV' : "y"
    'solar thermal' : 'coral'
    "OCGT" : "wheat"
    "OCGT marginal" : "sandybrown"
    "OCGT-heat" : "orange"
    "gas boiler" : "orange"
    "gas boilers" : "orange"
    "gas boiler marginal" : "orange"
    "gas-to-power/heat" : "orange"
    "gas" : "brown"
    "natural gas" : "brown"
    "SMR" : "#4F4F2F"
    "oil" : "#B5A642"
    "lines" : "k"
    "transmission lines" : "k"
    "H2" : "m"
    "hydrogen storage" : "m"
    "battery" : "slategray"
    "battery storage" : "coral"
    "Nuclear" : "r"
    "Nuclear marginal" : "r"
    "Coal" : "k"
    "Coal marginal" : "k"
    "Lignite" : "grey"
    "Lignite marginal" : "grey"
    "CCGT" : "orange"
    "CCGT marginal" : "orange"
    "heat pumps" : "#76EE00"
    "heat pump" : "#76EE00"
    "air heat pump" : "#76EE00"
    "ground heat pump" : "#40AA00"
    "power-to-heat" : "#40AA00"
    "resistive heater" : "pink"
    "Sabatier" : "#FF1493"
    "methanation" : "#FF1493"
    "power-to-gas" : "#FF1493"
    "power-to-liquid" : "#FFAAE9"
    "helmeth" : "#7D0552"
    "helmeth" : "#7D0552"
    "DAC" : "#E74C3C"
    "co2 stored" : "#123456"
    "CO2 sequestration" : "#123456"
    "co2" : "#123456"
    "co2 vent" : "#654321"
    "solid biomass for industry co2 from atmosphere" : "#654321"
    "solid biomass for industry co2 to stored": "#654321"
    "gas for industry co2 to atmosphere": "#654321"
    "gas for industry co2 to stored": "#654321"
    "Fischer-Tropsch" : "#44DD33"
    "kerosene for aviation": "#44DD33"
    "naphtha for industry" : "#44DD33"
    "nuclear" : "#303030"
    "water tanks" : "#BBBBBB"
    "hot water storage" : "#BBBBBB"
    "hot water charging" : "#BBBBBB"
    "hot water discharging" : "#999999"
    "CHP" : "r"
    "CHP heat" : "r"
    "CHP electric" : "r"
    "PHS" : "g"
    "Ambient" : "k"
    "Electric load" : "b"
    "Heat load" : "r"
    "Transport load" : "grey"
    "heat" : "darkred"
    "rural heat" : "#880000"
    "central heat" : "#b22222"
    "decentral heat" : "#800000"
    "low-temperature heat for industry" : "#991111"
    "process heat" : "#FF3333"
    "heat demand" : "darkred"
    "electric demand" : "k"
    "Li ion" : "grey"
    "district heating" : "#CC4E5C"
    "retrofitting" : "purple"
    "building retrofitting" : "purple"
    "BEV charger" : "grey"
    "V2G" : "grey"
    "transport" : "grey"
    "electricity" : "k"
    "gas for industry" : "#333333"
    "solid biomass for industry" : "#555555"
    "industry new electricity" : "#222222"
    "process emissions to stored" : "#444444"
    "process emissions to atmosphere" : "#888888"
    "transport fuel cell" : "#AAAAAA"
    "biogas" : "#800000"
    "solid biomass" : "#DAA520"
    "today" : "#D2691E"
    "shipping" : "#6495ED"
    "residential rural solar thermal" : "orange"
    "urban central solar thermal" : "red"
    "residential rural water tanks" : "yellow"
    "residential urban decentral water tanks" : "#888888"
    "services rural water tanks" : "blue"
    "services urban decentral water tanks" : "#222222"
    "urban central water tanks" : "purple"
  nice_names:
    # OCGT: "Gas"
    # OCGT marginal: "Gas (marginal)"
    offwind: "offshore wind"
    onwind: "onshore wind"
    battery: "Battery storage"
    lines: "Transmission lines"
    AC line: "AC lines"
    AC-AC: "DC lines"
    ror: "Run of river"
  nice_names_n:
    offwind: "offshore\nwind"
    onwind: "onshore\nwind"
    # OCGT: "Gas"
    H2: "Hydrogen\nstorage"
    # OCGT marginal: "Gas (marginal)"
    lines: "transmission\nlines"
    ror: "run of river"<|MERGE_RESOLUTION|>--- conflicted
+++ resolved
@@ -8,13 +8,9 @@
   sectors: [E] # ,E+EV,E+BEV,E+BEV+V2G] # [ E+EV, E+BEV, E+BEV+V2G ]
   simpl: ['']
   lv: [1.0]   #, 1.125, 1.25, 1.5, 2.0]# or opt
-  clusters: [90] #[90, 128, 181] #[45, 64, 90, 128, 181, 256] #, 362] # (2**np.r_[5.5:9:.5]).astype(int) minimum is 37
+  clusters: [38] #[90, 128, 181] #[45, 64, 90, 128, 181, 256] #, 362] # (2**np.r_[5.5:9:.5]).astype(int) minimum is 37
   opts: ['']  #for pypsa-eur
-<<<<<<< HEAD
-  sector_opts: [Co2L0p0-24H-T-H-B-I]#,Co2L0p1-3H-T-H-B-I,Co2L0p25-3H-T-H-B-I,Co2L0p5-3H-T-H-B-I]#[Co2L0-3H-T-H-B-I-onwind0-solar3,Co2L0-3H-T-H-B-I-onwind0p125-solar3,Co2L0-3H-T-H-B-I-onwind0p25-solar3,Co2L0-3H-T-H-B-I-onwind0p50-solar3,Co2L0-3H-T-H-B-I-solar3]#,Co2L0-3H-T-H-B-I-onwind0p25-solar3]#,Co2L0p05-3H-T-H-B-I,Co2L0p10-3H-T-H-B-I,Co2L0p20-3H-T-H-B-I,Co2L0p30-3H-T-H-B-I,Co2L0p50-3H-T-H-B-I]#[Co2L-3H-T-H,Co2L0p10-3H-T-H,Co2L0-3H-T-H,Co2L0p20-3H-T-H]   #Co2L-3H-T-H,Co2L0p10-3H-T-H,Co2L0p20-3H-T-HCo2L-3H-T-H,Co2L0p10-3H-T-H,Co2L0p30-3H-T-H,Co2L0p50-3H-T-H] #Co2L-3H,Co2L-3H-T,, LC-FL, LC-T, Ep-T, Co2L-T]
-=======
-  sector_opts: [Co2L0-3H-T-H-B-I,Co2L0-5H-T-H-B-I]#,Co2L0p1-3H-T-H-B-I,Co2L0p25-3H-T-H-B-I,Co2L0p5-3H-T-H-B-I]#[Co2L0-3H-T-H-B-I-onwind0-solar3,Co2L0-3H-T-H-B-I-onwind0p125-solar3,Co2L0-3H-T-H-B-I-onwind0p25-solar3,Co2L0-3H-T-H-B-I-onwind0p50-solar3,Co2L0-3H-T-H-B-I-solar3]#,Co2L0-3H-T-H-B-I-onwind0p25-solar3]#,Co2L0p05-3H-T-H-B-I,Co2L0p10-3H-T-H-B-I,Co2L0p20-3H-T-H-B-I,Co2L0p30-3H-T-H-B-I,Co2L0p50-3H-T-H-B-I]#[Co2L-3H-T-H,Co2L0p10-3H-T-H,Co2L0-3H-T-H,Co2L0p20-3H-T-H]   #Co2L-3H-T-H,Co2L0p10-3H-T-H,Co2L0p20-3H-T-HCo2L-3H-T-H,Co2L0p10-3H-T-H,Co2L0p30-3H-T-H,Co2L0p50-3H-T-H] #Co2L-3H,Co2L-3H-T,, LC-FL, LC-T, Ep-T, Co2L-T]
->>>>>>> 51aa25aa
+  sector_opts: [Co2L0-12H-T-H-B-I] #,Co2L0p1-3H-T-H-B-I,Co2L0p25-3H-T-H-B-I,Co2L0p5-3H-T-H-B-I]#[Co2L0-3H-T-H-B-I-onwind0-solar3,Co2L0-3H-T-H-B-I-onwind0p125-solar3,Co2L0-3H-T-H-B-I-onwind0p25-solar3,Co2L0-3H-T-H-B-I-onwind0p50-solar3,Co2L0-3H-T-H-B-I-solar3]#,Co2L0-3H-T-H-B-I-onwind0p25-solar3]#,Co2L0p05-3H-T-H-B-I,Co2L0p10-3H-T-H-B-I,Co2L0p20-3H-T-H-B-I,Co2L0p30-3H-T-H-B-I,Co2L0p50-3H-T-H-B-I]#[Co2L-3H-T-H,Co2L0p10-3H-T-H,Co2L0-3H-T-H,Co2L0p20-3H-T-H]   #Co2L-3H-T-H,Co2L0p10-3H-T-H,Co2L0p20-3H-T-HCo2L-3H-T-H,Co2L0p10-3H-T-H,Co2L0p30-3H-T-H,Co2L0p50-3H-T-H] #Co2L-3H,Co2L-3H-T,, LC-FL, LC-T, Ep-T, Co2L-T]
   # Co2L will give default (5%); Co2L0p25 will give 25% CO2 emissions; Co2Lm0p05 will give 5% negative emissions
 
 
@@ -67,33 +63,25 @@
   'v2g' : True #allows feed-in to grid from EV battery
   'transport_fuel_cell_share' : 0.   #0 means all EVs, 1 means all FCs
   'shipping_average_efficiency' : 0.4 #For conversion of fuel oil to propulsion in 2011
-  'time_dep_hp_cop' : True
+  'time_dep_hp_cop' : False
   'space_heating_fraction' : 1.0 #fraction of space heating active
-  'retrofitting' : False
-<<<<<<< HEAD
-  #'retroI-fraction' : 0.25
-  #'retroII-fraction' : 0.55
+  'retrofitting' : True
   #'retrofitting-cost_factor' : 1.0
   'retrofitting_exogenous' : False # assuming an annual natural retro-rate
   'years' : 30  # number of years from today to year of optimisation
   'retro_rate' : 0.03  # rate of yearly renovation
   'dE' : 0.4   # assumed energy reduction for a renovated building
   'retro_opt' : "once"   # clycle of retrofitting
-=======
-  'retroI-fraction' : 0.25
-  'retroII-fraction' : 0.55
-  'retrofitting-cost_factor' : 1.0
->>>>>>> 51aa25aa
   'tes' : True
   'tes_tau' : 3.
   'boilers' : True
-  'chp' : True
+  'chp' : False
   'chp_parameters':
     'eta_elec' : 0.468 #electrical efficiency with no heat output
     'c_v' : 0.15 #loss of fuel for each addition of heat
     'c_m' : 0.75 #backpressure ratio
     'p_nom_ratio' : 1. #ratio of max heat output to max electrical output
-  'solar_thermal' : True
+  'solar_thermal' : False
   'solar_cf_correction': 0.788457  # =  >>> 1/1.2683
   'marginal_cost_storage' : 0. #1e-4
   'methanation' : True
@@ -163,15 +151,9 @@
     #feasopt_tolerance: 1.e-6
 
 industry:
-<<<<<<< HEAD
-  'DRI_ratio' : 0.5 #ratio of blast-furnace steel transformed into DRI + electric arc
-  'H2_DRI' : 1.7   #H2 consumption in Direct Reduced Iron (DRI),  MWh_H2/ton_Steel
-  'Al_to_scrap' : 0.5 # ratio of primary-route Aluminum transformed into scrap
-=======
   'DRI_ratio' : 0.5 #ratio of today's blast-furnace steel (60% primary route, 40% secondary) to future assumption (30% primary, 70% secondary), transformed into DRI + electric arc
   'H2_DRI' : 1.7   #H2 consumption in Direct Reduced Iron (DRI),  MWh_H2/ton_Steel from Vogl et al (2018) doi:10.1016/j.jclepro.2018.08.279
   'Al_to_scrap' : 0.5 # ratio of primary-route Aluminum transformed into scrap (today 40% to future 20% primary route)
->>>>>>> 51aa25aa
   'H2_for_NH3' : 85000 # H2 for NH3 transformed from SMR to electrolyzed-H2, in GWh/year following Lechtenböhmer(2016)
 
 plotting:
