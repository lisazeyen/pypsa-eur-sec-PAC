--- conflicted
+++ resolved
@@ -6,11 +6,7 @@
 import helper
 
 
-<<<<<<< HEAD
-cutout = atlite.Cutout(snakemake.config['renewable']['onwind']['cutout'],
-=======
 cutout = atlite.Cutout(snakemake.config['atlite']['cutout_name'],
->>>>>>> 2bee13fe
                        cutout_dir=snakemake.config['atlite']['cutout_dir'])
 
 
@@ -18,14 +14,9 @@
     snakemake.input.regions_onshore).set_index(
         'name', drop=True)
 
-<<<<<<< HEAD
-clustered_busregions = pd.Series(
-    clustered_busregions_as_geopd.geometry,
-    index=clustered_busregions_as_geopd.index)
+clustered_busregions = pd.Series(clustered_busregions_as_geopd.geometry, index=clustered_busregions_as_geopd.index)
 
-=======
 helper.clean_invalid_geometries(clustered_busregions)
->>>>>>> 2bee13fe
 
 I = cutout.indicatormatrix(clustered_busregions)
 
