
from six import iteritems

import sys

sys.path.append("../pypsa-eur/scripts")
sys.path.append("/home/ws/bw0928/Dokumente/pypsa-eur-sec/scripts/")
import pandas as pd

import numpy as np

import pypsa

from vresutils.costdata import annuity

from prepare_sector_network import generate_periodic_profiles

from add_electricity import load_costs

import yaml

idx = pd.IndexSlice

opt_name = {"Store": "e", "Line" : "s", "Transformer" : "s"}

#First tell PyPSA that links can have multiple outputs by
#overriding the component_attrs. This can be done for
#as many buses as you need with format busi for i = 2,3,4,5,....
#See https://pypsa.org/doc/components.html#link-with-multiple-outputs-or-inputs


override_component_attrs = pypsa.descriptors.Dict({k : v.copy() for k,v in pypsa.components.component_attrs.items()})
override_component_attrs["Link"].loc["bus2"] = ["string",np.nan,np.nan,"2nd bus","Input (optional)"]
override_component_attrs["Link"].loc["bus3"] = ["string",np.nan,np.nan,"3rd bus","Input (optional)"]
override_component_attrs["Link"].loc["efficiency2"] = ["static or series","per unit",1.,"2nd bus efficiency","Input (optional)"]
override_component_attrs["Link"].loc["efficiency3"] = ["static or series","per unit",1.,"3rd bus efficiency","Input (optional)"]
override_component_attrs["Link"].loc["p2"] = ["series","MW",0.,"2nd bus output","Output"]
override_component_attrs["Link"].loc["p3"] = ["series","MW",0.,"3rd bus output","Output"]
override_component_attrs["StorageUnit"].loc["p_dispatch"] = ["series","MW",0.,"Storage discharging.","Output"]
override_component_attrs["StorageUnit"].loc["p_store"] = ["series","MW",0.,"Storage charging.","Output"]




def assign_carriers(n):
    if "carrier" not in n.lines:
        n.lines["carrier"] = "AC"


def assign_locations(n):
    for c in n.iterate_components(n.one_port_components|n.branch_components):
        print(c.name)
        ifind = pd.Series(c.df.index.str.find(" ",start=4),c.df.index)

        for i in ifind.unique():
            names = ifind.index[ifind == i]

            if i == -1:
                c.df.loc[names,'location'] = ""
            else:
                c.df.loc[names,'location'] = names.str[:i]

def calculate_nodal_cfs(n,label,nodal_cfs):
    #Beware this also has extraneous locations for country (e.g. biomass) or continent-wide (e.g. fossil gas/oil) stuff
    for c in n.iterate_components((n.branch_components^{"Line","Transformer"})|n.controllable_one_port_components^{"Load","StorageUnit"}):
        capacities_c = c.df[opt_name.get(c.name,"p") + "_nom_opt"].groupby((c.df.location,c.df.carrier)).sum()

        if c.name == "Link":
            p = c.pnl.p0.abs().mean()
        elif c.name == "Generator":
            p = c.pnl.p.abs().mean()
        elif c.name == "Store":
            p = c.pnl.e.abs().mean()
        else:
            sys.exit()

        p_c = p.groupby((c.df.location,c.df.carrier)).sum()

        cf_c = p_c/capacities_c

<<<<<<< HEAD
        index = pd.MultiIndex.from_tuples([(c.list_name,) + t for t in list(cf_c.index)])
        nodal_cfs = nodal_cfs.reindex(nodal_cfs.index|index)
=======
        index = pd.MultiIndex.from_tuples([(c.list_name,) + t for t in cf_c.index.to_list()])
        nodal_cfs = nodal_cfs.reindex(index|nodal_cfs.index)
>>>>>>> 048fa331
        nodal_cfs.loc[index,label] = cf_c.values

    return nodal_cfs





def calculate_cfs(n,label,cfs):

    for c in n.iterate_components(n.branch_components|n.controllable_one_port_components^{"Load","StorageUnit"}):
        capacities_c = c.df[opt_name.get(c.name,"p") + "_nom_opt"].groupby(c.df.carrier).sum()

        if c.name in ["Link","Line","Transformer"]:
            p = c.pnl.p0.abs().mean()
        elif c.name == "Store":
            p = c.pnl.e.abs().mean()
        else:
            p = c.pnl.p.abs().mean()

        p_c = p.groupby(c.df.carrier).sum()

        cf_c = p_c/capacities_c

        cf_c = pd.concat([cf_c], keys=[c.list_name])

        cfs = cfs.reindex(cf_c.index|cfs.index)

        cfs.loc[cf_c.index,label] = cf_c

    return cfs




def calculate_nodal_costs(n,label,nodal_costs):
    #Beware this also has extraneous locations for country (e.g. biomass) or continent-wide (e.g. fossil gas/oil) stuff
    for c in n.iterate_components(n.branch_components|n.controllable_one_port_components^{"Load"}):
        print(c)
        print(c.name)
        capital_costs = (c.df.capital_cost*c.df[opt_name.get(c.name,"p") + "_nom_opt"]).groupby((c.df.location,c.df.carrier)).sum()
<<<<<<< HEAD
        index = pd.MultiIndex.from_tuples([(c.list_name,"capital") + t for t in list(capital_costs.index)])
        nodal_costs = nodal_costs.reindex(nodal_costs.index|index)
=======
        index = pd.MultiIndex.from_tuples([(c.list_name,"capital") + t for t in capital_costs.index.to_list()])
        nodal_costs = nodal_costs.reindex(index|nodal_costs.index)
>>>>>>> 048fa331
        nodal_costs.loc[index,label] = capital_costs.values

        if c.name == "Link":
            p = c.pnl.p0.multiply(n.snapshot_weightings,axis=0).sum()
        elif c.name == "Line":
            continue
        elif c.name == "StorageUnit":
            p_all = c.pnl.p.multiply(n.snapshot_weightings,axis=0)
            p_all[p_all < 0.] = 0.
            p = p_all.sum()
        else:
            p = c.pnl.p.multiply(n.snapshot_weightings,axis=0).sum()

        #correct sequestration cost
        if c.name == "Store":
            items = c.df.index[(c.df.carrier == "co2 stored") & (c.df.marginal_cost <= -100.)]
            c.df.loc[items,"marginal_cost"] = -20.

        marginal_costs = (p*c.df.marginal_cost).groupby((c.df.location,c.df.carrier)).sum()
<<<<<<< HEAD
        index = pd.MultiIndex.from_tuples([(c.list_name,"marginal") + t for t in list(marginal_costs.index)])
        nodal_costs = nodal_costs.reindex(nodal_costs.index|index)
=======
        index = pd.MultiIndex.from_tuples([(c.list_name,"marginal") + t for t in marginal_costs.index.to_list()])
        nodal_costs = nodal_costs.reindex(index|nodal_costs.index)
>>>>>>> 048fa331
        nodal_costs.loc[index,label] = marginal_costs.values

    return nodal_costs


def calculate_costs(n,label,costs):

    for c in n.iterate_components(n.branch_components|n.controllable_one_port_components^{"Load"}):
        capital_costs = c.df.capital_cost*c.df[opt_name.get(c.name,"p") + "_nom_opt"]
        capital_costs_grouped = capital_costs.groupby(c.df.carrier).sum()

        capital_costs_grouped = pd.concat([capital_costs_grouped], keys=["capital"])
        capital_costs_grouped = pd.concat([capital_costs_grouped], keys=[c.list_name])

        costs = costs.reindex(capital_costs_grouped.index|costs.index)

        costs.loc[capital_costs_grouped.index,label] = capital_costs_grouped

        if c.name == "Link":
            p = c.pnl.p0.multiply(n.snapshot_weightings,axis=0).sum()
        elif c.name == "Line":
            continue
        elif c.name == "StorageUnit":
            p_all = c.pnl.p.multiply(n.snapshot_weightings,axis=0)
            p_all[p_all < 0.] = 0.
            p = p_all.sum()
        else:
            p = c.pnl.p.multiply(n.snapshot_weightings,axis=0).sum()

        #correct sequestration cost
        if c.name == "Store":
            items = c.df.index[(c.df.carrier == "co2 stored") & (c.df.marginal_cost <= -100.)]
            c.df.loc[items,"marginal_cost"] = -20.

        marginal_costs = p*c.df.marginal_cost

        marginal_costs_grouped = marginal_costs.groupby(c.df.carrier).sum()

        marginal_costs_grouped = pd.concat([marginal_costs_grouped], keys=["marginal"])
        marginal_costs_grouped = pd.concat([marginal_costs_grouped], keys=[c.list_name])

        costs = costs.reindex(marginal_costs_grouped.index|costs.index)

        costs.loc[marginal_costs_grouped.index,label] = marginal_costs_grouped

    #add back in costs of links if there is a line volume limit
    if label[1] != "opt":
        costs.loc[("links-added","capital","transmission lines"),label] = ((costs_db.at['HVDC overhead', 'capital_cost']*n.links.length + costs_db.at['HVDC inverter pair', 'capital_cost'])*n.links.p_nom_opt)[n.links.carrier == "DC"].sum()
        costs.loc[("lines-added","capital","transmission lines"),label] = costs_db.at["HVAC overhead", "capital_cost"]*(n.lines.length*n.lines.s_nom_opt).sum()
    else:
        costs.loc[("links-added","capital","transmission lines"),label] = (costs_db.at['HVDC inverter pair', 'capital_cost']*n.links.p_nom_opt)[n.links.carrier == "DC"].sum()


    #add back in all hydro
    #costs.loc[("storage_units","capital","hydro"),label] = (0.01)*2e6*n.storage_units.loc[n.storage_units.group=="hydro","p_nom"].sum()
    #costs.loc[("storage_units","capital","PHS"),label] = (0.01)*2e6*n.storage_units.loc[n.storage_units.group=="PHS","p_nom"].sum()
    #costs.loc[("generators","capital","ror"),label] = (0.02)*3e6*n.generators.loc[n.generators.group=="ror","p_nom"].sum()

    return costs


def calculate_nodal_capacities(n,label,nodal_capacities):
    #Beware this also has extraneous locations for country (e.g. biomass) or continent-wide (e.g. fossil gas/oil) stuff
    for c in n.iterate_components(n.branch_components|n.controllable_one_port_components^{"Load"}):
        nodal_capacities_c = c.df[opt_name.get(c.name,"p") + "_nom_opt"].groupby((c.df.location,c.df.carrier)).sum()
<<<<<<< HEAD
        index = pd.MultiIndex.from_tuples([(c.list_name,) + t for t in list(nodal_capacities_c.index)])
        nodal_capacities = nodal_capacities.reindex(nodal_capacities.index|index)
=======
        index = pd.MultiIndex.from_tuples([(c.list_name,) + t for t in nodal_capacities_c.index.to_list()])
        nodal_capacities = nodal_capacities.reindex(index|nodal_capacities.index)
>>>>>>> 048fa331
        nodal_capacities.loc[index,label] = nodal_capacities_c.values

    return nodal_capacities




def calculate_capacities(n,label,capacities):

    for c in n.iterate_components(n.branch_components|n.controllable_one_port_components^{"Load"}):
        capacities_grouped = c.df[opt_name.get(c.name,"p") + "_nom_opt"].groupby(c.df.carrier).sum()
        capacities_grouped = pd.concat([capacities_grouped], keys=[c.list_name])

        capacities = capacities.reindex(capacities_grouped.index|capacities.index)

        capacities.loc[capacities_grouped.index,label] = capacities_grouped

    return capacities


def calculate_curtailment(n,label,curtailment):

    avail = n.generators_t.p_max_pu.multiply(n.generators.p_nom_opt).sum().groupby(n.generators.carrier).sum()
    used = n.generators_t.p.sum().groupby(n.generators.carrier).sum()

    curtailment[label] = (((avail - used)/avail)*100).round(3)

    return curtailment

def calculate_energy(n,label,energy):

    for c in n.iterate_components(n.one_port_components|n.branch_components):

        if c.name in n.one_port_components:
            c_energies = c.pnl.p.multiply(n.snapshot_weightings,axis=0).sum().multiply(c.df.sign).groupby(c.df.carrier).sum()
        else:
            c_energies = pd.Series(0.,c.df.carrier.unique())
            for port in [col[3:] for col in c.df.columns if col[:3] == "bus"]:
                c_energies -= c.pnl["p"+port].multiply(n.snapshot_weightings,axis=0).sum().groupby(c.df.carrier).sum()

        c_energies = pd.concat([c_energies], keys=[c.list_name])

        energy = energy.reindex(c_energies.index|energy.index)

        energy.loc[c_energies.index,label] = c_energies

    return energy


def calculate_supply(n,label,supply):
    """calculate the max dispatch of each component at the buses aggregated by carrier"""

    bus_carriers = n.buses.carrier.unique()

    for i in bus_carriers:
        bus_map = (n.buses.carrier == i)
        bus_map.at[""] = False

        for c in n.iterate_components(n.one_port_components):

            items = c.df.index[c.df.bus.map(bus_map)]

            if len(items) == 0:
                continue

            s = c.pnl.p[items].max().multiply(c.df.loc[items,'sign']).groupby(c.df.loc[items,'carrier']).sum()
            s = pd.concat([s], keys=[c.list_name])
            s = pd.concat([s], keys=[i])

            supply = supply.reindex(s.index|supply.index)
            supply.loc[s.index,label] = s


        for c in n.iterate_components(n.branch_components):

            for end in [col[3:] for col in c.df.columns if col[:3] == "bus"]:

                items = c.df.index[c.df["bus" + end].map(bus_map,na_action=False)]

                if len(items) == 0:
                    continue

                #lots of sign compensation for direction and to do maximums
                s = (-1)**(1-int(end))*((-1)**int(end)*c.pnl["p"+end][items]).max().groupby(c.df.loc[items,'carrier']).sum()
                s.index = s.index+end
                s = pd.concat([s], keys=[c.list_name])
                s = pd.concat([s], keys=[i])

                supply = supply.reindex(s.index|supply.index)
                supply.loc[s.index,label] = s

    return supply

def calculate_supply_energy(n,label,supply_energy):
    """calculate the total energy supply/consuption of each component at the buses aggregated by carrier"""


    bus_carriers = n.buses.carrier.unique()

    for i in bus_carriers:
        bus_map = (n.buses.carrier == i)
        bus_map.at[""] = False

        for c in n.iterate_components(n.one_port_components):

            items = c.df.index[c.df.bus.map(bus_map)]

            if len(items) == 0:
                continue

            s = c.pnl.p[items].multiply(n.snapshot_weightings,axis=0).sum().multiply(c.df.loc[items,'sign']).groupby(c.df.loc[items,'carrier']).sum()
            s = pd.concat([s], keys=[c.list_name])
            s = pd.concat([s], keys=[i])

            supply_energy = supply_energy.reindex(s.index|supply_energy.index)
            supply_energy.loc[s.index,label] = s


        for c in n.iterate_components(n.branch_components):

            for end in [col[3:] for col in c.df.columns if col[:3] == "bus"]:

                items = c.df.index[c.df["bus" + str(end)].map(bus_map,na_action=False)]

                if len(items) == 0:
                    continue

                s = (-1)*c.pnl["p"+end][items].multiply(n.snapshot_weightings,axis=0).sum().groupby(c.df.loc[items,'carrier']).sum()
                s.index = s.index+end
                s = pd.concat([s], keys=[c.list_name])
                s = pd.concat([s], keys=[i])

                supply_energy = supply_energy.reindex(s.index|supply_energy.index)

                supply_energy.loc[s.index,label] = s


    return supply_energy

def calculate_metrics(n,label,metrics):

    metrics = metrics.reindex(pd.Index(["line_volume","line_volume_limit","line_volume_AC","line_volume_DC","line_volume_shadow","co2_shadow"])|metrics.index)

    metrics.at["line_volume_DC",label] = (n.links.length*n.links.p_nom_opt)[n.links.carrier == "DC"].sum()
    metrics.at["line_volume_AC",label] = (n.lines.length*n.lines.s_nom_opt).sum()
    metrics.at["line_volume",label] = metrics.loc[["line_volume_AC","line_volume_DC"],label].sum()

    if hasattr(n,"line_volume_limit"):
        metrics.at["line_volume_limit",label] = n.line_volume_limit
        metrics.at["line_volume_shadow",label] = n.line_volume_limit_dual

    if "CO2Limit" in n.global_constraints.index:
        metrics.at["co2_shadow",label] = n.global_constraints.at["CO2Limit","mu"]

    return metrics


def calculate_prices(n,label,prices):

    prices = prices.reindex(prices.index|n.buses.carrier.unique())

    #WARNING: this is time-averaged, see weighted_prices for load-weighted average
    prices[label] = n.buses_t.marginal_price.mean().groupby(n.buses.carrier).mean()

    return prices



def calculate_weighted_prices(n,label,weighted_prices):
    # Warning: doesn't include storage units as loads


    weighted_prices = weighted_prices.reindex(pd.Index(["electricity","heat","space heat","urban heat","space urban heat","gas","H2"]))

    link_loads = {"electricity" :  ["heat pump", "resistive heater", "battery charger", "H2 Electrolysis"],
                  "heat" : ["water tanks charger"],
                  "urban heat" : ["water tanks charger"],
                  "space heat" : [],
                  "space urban heat" : [],
                  "gas" : ["OCGT","gas boiler","CHP electric","CHP heat"],
                  "H2" : ["Sabatier", "H2 Fuel Cell"]}

    for carrier in link_loads:

        if carrier == "electricity":
            suffix = ""
        elif carrier[:5] == "space":
            suffix = carrier[5:]
        else:
            suffix =  " " + carrier

        buses = n.buses.index[n.buses.index.str[2:] == suffix]

        if buses.empty:
            continue

        if carrier in ["H2","gas"]:
            load = pd.DataFrame(index=n.snapshots,columns=buses,data=0.)
        elif carrier[:5] == "space":
            load = heat_demand_df[buses.str[:2]].rename(columns=lambda i: str(i)+suffix)
        else:
            load = n.loads_t.p_set[buses]


        for tech in link_loads[carrier]:

            names = n.links.index[n.links.index.to_series().str[-len(tech):] == tech]

            if names.empty:
                continue

            load += n.links_t.p0[names].groupby(n.links.loc[names,"bus0"],axis=1).sum()

        #Add H2 Store when charging
        #if carrier == "H2":
        #    stores = n.stores_t.p[buses+ " Store"].groupby(n.stores.loc[buses+ " Store","bus"],axis=1).sum(axis=1)
        #    stores[stores > 0.] = 0.
        #    load += -stores

        weighted_prices.loc[carrier,label] = (load*n.buses_t.marginal_price[buses]).sum().sum()/load.sum().sum()

        if carrier[:5] == "space":
            print(load*n.buses_t.marginal_price[buses])

    return weighted_prices




def calculate_market_values(n, label, market_values):
    # Warning: doesn't include storage units

    carrier = "AC"

    buses = n.buses.index[n.buses.carrier == carrier]

    ## First do market value of generators ##

    generators = n.generators.index[n.buses.loc[n.generators.bus,"carrier"] == carrier]

    techs = n.generators.loc[generators,"carrier"].value_counts().index

    market_values = market_values.reindex(market_values.index | techs)


    for tech in techs:
        gens = generators[n.generators.loc[generators,"carrier"] == tech]

        dispatch = n.generators_t.p[gens].groupby(n.generators.loc[gens,"bus"],axis=1).sum().reindex(columns=buses,fill_value=0.)

        revenue = dispatch*n.buses_t.marginal_price[buses]

        market_values.at[tech,label] = revenue.sum().sum()/dispatch.sum().sum()



    ## Now do market value of links ##

    for i in ["0","1"]:
        all_links = n.links.index[n.buses.loc[n.links["bus"+i],"carrier"] == carrier]

        techs = n.links.loc[all_links,"carrier"].value_counts().index

        market_values = market_values.reindex(market_values.index | techs)

        for tech in techs:
            links = all_links[n.links.loc[all_links,"carrier"] == tech]

            dispatch = n.links_t["p"+i][links].groupby(n.links.loc[links,"bus"+i],axis=1).sum().reindex(columns=buses,fill_value=0.)

            revenue = dispatch*n.buses_t.marginal_price[buses]

            market_values.at[tech,label] = revenue.sum().sum()/dispatch.sum().sum()

    return market_values


def calculate_price_statistics(n, label, price_statistics):


    price_statistics = price_statistics.reindex(price_statistics.index|pd.Index(["zero_hours","mean","standard_deviation"]))

    buses = n.buses.index[n.buses.carrier == "AC"]

    threshold = 0.1 #higher than phoney marginal_cost of wind/solar

    df = pd.DataFrame(data=0.,columns=buses,index=n.snapshots)

    df[n.buses_t.marginal_price[buses] < threshold] = 1.

    price_statistics.at["zero_hours", label] = df.sum().sum()/(df.shape[0]*df.shape[1])

    price_statistics.at["mean", label] = n.buses_t.marginal_price[buses].unstack().mean()

    price_statistics.at["standard_deviation", label] = n.buses_t.marginal_price[buses].unstack().std()

    return price_statistics


outputs = ["nodal_costs",
           "nodal_capacities",
           "nodal_cfs",
           "cfs",
           "costs",
           "capacities",
           "curtailment",
           "energy",
           "supply",
           "supply_energy",
           "prices",
           "weighted_prices",
           "price_statistics",
           "market_values",
           "metrics",
           ]

def make_summaries(networks_dict):

    columns = pd.MultiIndex.from_tuples(networks_dict.keys(),names=["cluster","lv","opt"])

    df = {}

    for output in outputs:
        df[output] = pd.DataFrame(columns=columns,dtype=float)

    for label, filename in iteritems(networks_dict):
        print(label, filename)

        n = pypsa.Network(filename,
                          override_component_attrs=override_component_attrs)


        assign_carriers(n)
        assign_locations(n)

        for output in outputs:
            print(output)
            df[output] = globals()["calculate_" + output](n, label, df[output])

    return df


def to_csv(df):

    for key in df:
        df[key].to_csv(snakemake.output[key])

#%%
if __name__ == "__main__":
    # Detect running outside of snakemake and mock snakemake for testing
    if 'snakemake' not in globals():
        from vresutils import Dict
        import yaml
        snakemake = Dict()
        with open('config.yaml') as f:
            snakemake.config = yaml.load(f)

        #overwrite some options
#        snakemake.config["run"] = "190418-test-rebase"
#        snakemake.config["scenario"]["lv"] = [1.0, 1.25]
#        snakemake.config["scenario"]["sector_opts"] = ["Co2L0-3H-T-H-B-I","Co2L0-3H-T-H-B-I-onwind0","Co2L0p1-3H-T-H-B-I","Co2L0-3H-T-H-B-I-onwind0-solar2-offwind2"]
        snakemake.input = Dict()
        snakemake.input['heat_demand_name'] = 'data/heating/daily_heat_demand.h5'
        snakemake.output = Dict()
        for item in outputs:
            snakemake.output[item] = snakemake.config['summary_dir'] + '/{name}/csvs/{item}.csv'.format(name=snakemake.config['run'],item=item)

    networks_dict = {(cluster,lv,opt+sector_opt) :
                     snakemake.config['results_dir'] + snakemake.config['run'] + '/postnetworks/elec_s_{cluster}_lv{lv}_{opt}_{sector_opt}.nc'\
                     .format(cluster=cluster,
                             opt=opt,
                             lv=lv,
                             sector_opt=sector_opt)\
                     for cluster in snakemake.config['scenario']['clusters'] \
                     for opt in snakemake.config['scenario']['opts'] \
                     for sector_opt in snakemake.config['scenario']['sector_opts'] \
                     for lv in snakemake.config['scenario']['lv']}
    print(networks_dict)

    costs_db = load_costs(Nyears=1.,tech_costs="data/costs.csv",config=snakemake.config["costs"],elec_config=snakemake.config['electricity'])

    df = make_summaries(networks_dict)

    df["metrics"].loc["total costs"] =  df["costs"].sum()

    to_csv(df)<|MERGE_RESOLUTION|>--- conflicted
+++ resolved
@@ -78,13 +78,8 @@
 
         cf_c = p_c/capacities_c
 
-<<<<<<< HEAD
-        index = pd.MultiIndex.from_tuples([(c.list_name,) + t for t in list(cf_c.index)])
-        nodal_cfs = nodal_cfs.reindex(nodal_cfs.index|index)
-=======
         index = pd.MultiIndex.from_tuples([(c.list_name,) + t for t in cf_c.index.to_list()])
         nodal_cfs = nodal_cfs.reindex(index|nodal_cfs.index)
->>>>>>> 048fa331
         nodal_cfs.loc[index,label] = cf_c.values
 
     return nodal_cfs
@@ -126,13 +121,8 @@
         print(c)
         print(c.name)
         capital_costs = (c.df.capital_cost*c.df[opt_name.get(c.name,"p") + "_nom_opt"]).groupby((c.df.location,c.df.carrier)).sum()
-<<<<<<< HEAD
-        index = pd.MultiIndex.from_tuples([(c.list_name,"capital") + t for t in list(capital_costs.index)])
-        nodal_costs = nodal_costs.reindex(nodal_costs.index|index)
-=======
         index = pd.MultiIndex.from_tuples([(c.list_name,"capital") + t for t in capital_costs.index.to_list()])
         nodal_costs = nodal_costs.reindex(index|nodal_costs.index)
->>>>>>> 048fa331
         nodal_costs.loc[index,label] = capital_costs.values
 
         if c.name == "Link":
@@ -152,13 +142,8 @@
             c.df.loc[items,"marginal_cost"] = -20.
 
         marginal_costs = (p*c.df.marginal_cost).groupby((c.df.location,c.df.carrier)).sum()
-<<<<<<< HEAD
-        index = pd.MultiIndex.from_tuples([(c.list_name,"marginal") + t for t in list(marginal_costs.index)])
-        nodal_costs = nodal_costs.reindex(nodal_costs.index|index)
-=======
         index = pd.MultiIndex.from_tuples([(c.list_name,"marginal") + t for t in marginal_costs.index.to_list()])
         nodal_costs = nodal_costs.reindex(index|nodal_costs.index)
->>>>>>> 048fa331
         nodal_costs.loc[index,label] = marginal_costs.values
 
     return nodal_costs
@@ -224,13 +209,8 @@
     #Beware this also has extraneous locations for country (e.g. biomass) or continent-wide (e.g. fossil gas/oil) stuff
     for c in n.iterate_components(n.branch_components|n.controllable_one_port_components^{"Load"}):
         nodal_capacities_c = c.df[opt_name.get(c.name,"p") + "_nom_opt"].groupby((c.df.location,c.df.carrier)).sum()
-<<<<<<< HEAD
-        index = pd.MultiIndex.from_tuples([(c.list_name,) + t for t in list(nodal_capacities_c.index)])
-        nodal_capacities = nodal_capacities.reindex(nodal_capacities.index|index)
-=======
         index = pd.MultiIndex.from_tuples([(c.list_name,) + t for t in nodal_capacities_c.index.to_list()])
         nodal_capacities = nodal_capacities.reindex(index|nodal_capacities.index)
->>>>>>> 048fa331
         nodal_capacities.loc[index,label] = nodal_capacities_c.values
 
     return nodal_capacities
@@ -589,9 +569,9 @@
             snakemake.config = yaml.load(f)
 
         #overwrite some options
-#        snakemake.config["run"] = "190418-test-rebase"
-#        snakemake.config["scenario"]["lv"] = [1.0, 1.25]
-#        snakemake.config["scenario"]["sector_opts"] = ["Co2L0-3H-T-H-B-I","Co2L0-3H-T-H-B-I-onwind0","Co2L0p1-3H-T-H-B-I","Co2L0-3H-T-H-B-I-onwind0-solar2-offwind2"]
+        snakemake.config["run"] = "190418-test-rebase"
+        snakemake.config["scenario"]["lv"] = [1.0, 1.25]
+        snakemake.config["scenario"]["sector_opts"] = ["Co2L0-3H-T-H-B-I","Co2L0-3H-T-H-B-I-onwind0","Co2L0p1-3H-T-H-B-I","Co2L0-3H-T-H-B-I-onwind0-solar2-offwind2"]
         snakemake.input = Dict()
         snakemake.input['heat_demand_name'] = 'data/heating/daily_heat_demand.h5'
         snakemake.output = Dict()
