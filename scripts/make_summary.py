--- conflicted
+++ resolved
@@ -7,6 +7,9 @@
 from prepare_sector_network import generate_periodic_profiles, prepare_costs
 from six import iteritems
 
+import sys
+
+sys.path.append("../pypsa-eur/scripts")
 
 import pandas as pd
 
@@ -15,8 +18,11 @@
 import pypsa
 from vresutils.costdata import annuity
 
-
-
+from prepare_sector_network import generate_periodic_profiles
+
+from add_electricity import load_costs
+
+import yaml
 
 idx = pd.IndexSlice
 
@@ -67,25 +73,10 @@
             else:
                 c.df.loc[names, 'location'] = names.str[:i]
 
-
-<<<<<<< HEAD
-def calculate_nodal_cfs(n, label, nodal_cfs):
-    # Beware this also has extraneous locations for country (e.g. biomass) or
-    # continent-wide (e.g. fossil gas/oil) stuff
-    for c in n.iterate_components(
-        (n.branch_components ^ {
-            "Line",
-            "Transformer"}) | n.controllable_one_port_components ^ {
-            "Load",
-            "StorageUnit"}):
-        capacities_c = c.df[opt_name.get(
-            c.name, "p") + "_nom_opt"].groupby(([c.df.location, c.df.carrier])).sum()
-=======
 def calculate_nodal_cfs(n,label,nodal_cfs):
     #Beware this also has extraneous locations for country (e.g. biomass) or continent-wide (e.g. fossil gas/oil) stuff
     for c in n.iterate_components((n.branch_components^{"Line","Transformer"})|n.controllable_one_port_components^{"Load","StorageUnit"}):
         capacities_c = c.df.groupby(["location","carrier"])[opt_name.get(c.name,"p") + "_nom_opt"].sum()
->>>>>>> 2bee13fe
 
         if c.name == "Link":
             p = c.pnl.p0.abs().mean()
@@ -96,12 +87,8 @@
         else:
             sys.exit()
 
-<<<<<<< HEAD
-        p_c = p.groupby(([c.df.location, c.df.carrier])).sum()
-=======
         c.df["p"] = p
         p_c = c.df.groupby(["location","carrier"])["p"].sum()
->>>>>>> 2bee13fe
 
         cf_c = p_c / capacities_c
 
@@ -142,20 +129,6 @@
     return cfs
 
 
-<<<<<<< HEAD
-def calculate_nodal_costs(n, label, nodal_costs):
-    # Beware this also has extraneous locations for country (e.g. biomass) or
-    # continent-wide (e.g. fossil gas/oil) stuff
-    for c in n.iterate_components(
-            n.branch_components | n.controllable_one_port_components ^ {"Load"}):
-        capital_costs = ((c.df.capital_cost *
-                          c.df[opt_name.get(c.name, "p") +
-                               "_nom_opt"]) .groupby(([c.df.location, c.df.carrier])).sum())
-        index = pd.MultiIndex.from_tuples(
-            [(c.list_name, "capital") + t for t in capital_costs.index.to_list()])
-        nodal_costs = nodal_costs.reindex(index | nodal_costs.index)
-        nodal_costs.loc[index, label] = capital_costs.values
-=======
 
 
 def calculate_nodal_costs(n,label,nodal_costs):
@@ -166,7 +139,6 @@
         index = pd.MultiIndex.from_tuples([(c.list_name,"capital") + t for t in capital_costs.index.to_list()])
         nodal_costs = nodal_costs.reindex(index|nodal_costs.index)
         nodal_costs.loc[index,label] = capital_costs.values
->>>>>>> 2bee13fe
 
         if c.name == "Link":
             p = c.pnl.p0.multiply(n.snapshot_weightings, axis=0).sum()
@@ -185,20 +157,11 @@
                                & (c.df.marginal_cost <= -100.)]
             c.df.loc[items, "marginal_cost"] = -20.
 
-<<<<<<< HEAD
-        marginal_costs = (
-            p * c.df.marginal_cost).groupby(([c.df.location, c.df.carrier])).sum()
-        index = pd.MultiIndex.from_tuples(
-            [(c.list_name, "marginal") + t for t in marginal_costs.index.to_list()])
-        nodal_costs = nodal_costs.reindex(index | nodal_costs.index)
-        nodal_costs.loc[index, label] = marginal_costs.values
-=======
         c.df["marginal_costs"] = p*c.df.marginal_cost
         marginal_costs = c.df.groupby(["location","carrier"])["marginal_costs"].sum()
         index = pd.MultiIndex.from_tuples([(c.list_name,"marginal") + t for t in marginal_costs.index.to_list()])
         nodal_costs = nodal_costs.reindex(index|nodal_costs.index)
         nodal_costs.loc[index,label] = marginal_costs.values
->>>>>>> 2bee13fe
 
     return nodal_costs
 
@@ -278,20 +241,6 @@
     return costs
 
 
-<<<<<<< HEAD
-def calculate_nodal_capacities(n, label, nodal_capacities):
-    # Beware this also has extraneous locations for country (e.g. biomass) or
-    # continent-wide (e.g. fossil gas/oil) stuff
-    for c in n.iterate_components(
-            n.branch_components | n.controllable_one_port_components ^ {"Load"}):
-        nodal_capacities_c = c.df[opt_name.get(
-            c.name, "p") + "_nom_opt"].groupby(([c.df.location, c.df.carrier])).sum()
-        index = pd.MultiIndex.from_tuples(
-            [(c.list_name,) + t for t in nodal_capacities_c.index.to_list()])
-        nodal_capacities = nodal_capacities.reindex(
-            index | nodal_capacities.index)
-        nodal_capacities.loc[index, label] = nodal_capacities_c.values
-=======
 def calculate_nodal_capacities(n,label,nodal_capacities):
     #Beware this also has extraneous locations for country (e.g. biomass) or continent-wide (e.g. fossil gas/oil) stuff
     for c in n.iterate_components(n.branch_components|n.controllable_one_port_components^{"Load"}):
@@ -299,7 +248,6 @@
         index = pd.MultiIndex.from_tuples([(c.list_name,) + t for t in nodal_capacities_c.index.to_list()])
         nodal_capacities = nodal_capacities.reindex(index|nodal_capacities.index)
         nodal_capacities.loc[index,label] = nodal_capacities_c.values
->>>>>>> 2bee13fe
 
     return nodal_capacities
 
@@ -346,21 +294,12 @@
             c_energies = pd.Series(0., c.df.carrier.unique())
 #            test2 = pd.Series(0.,c.df.carrier.unique())
             for port in [col[3:] for col in c.df.columns if col[:3] == "bus"]:
-<<<<<<< HEAD
-                carrier_relevant = c.df[c.df["bus" +
-                                             port] != ""].carrier.unique()
-#                test[c.name, port] = c.pnl["p"+port].multiply(n.snapshot_weightings,axis=0).sum().groupby(c.df.carrier).sum()
-#                test2.loc[carrier_relevant] -= test[c.name, port].loc[carrier_relevant]
-                c_energies -= c.pnl["p" + port].multiply(
-                    n.snapshot_weightings, axis=0).sum().groupby(c.df.carrier).sum()
-=======
                 totals = c.pnl["p"+port].multiply(n.snapshot_weightings,axis=0).sum()
                 #remove values where bus is missing (bug in nomopyomo)
                 no_bus = c.df.index[c.df["bus"+port] == ""]
                 totals.loc[no_bus] = n.component_attrs[c.name].loc["p"+port,"default"]
                 c_energies -= totals.groupby(c.df.carrier).sum()
 
->>>>>>> 2bee13fe
         c_energies = pd.concat([c_energies], keys=[c.list_name])
 
         energy = energy.reindex(c_energies.index | energy.index)
@@ -775,7 +714,6 @@
             snakemake.output[item] = snakemake.config['summary_dir'] + \
                 '/{name}/csvs/{item}.csv'.format(name=snakemake.config['run'], item=item)
 
-<<<<<<< HEAD
     networks_dict = {(cluster, lv, opt + sector_opt):
                      (snakemake.config['results_dir'] + snakemake.config['run']
                      + '/postnetworks/elec_s_{}_lv{}__Co2L0-3H-T-H-B_{}.nc'.format(cluster, lv, sector_opt))
@@ -786,19 +724,6 @@
                      for cluster in snakemake.config['scenario']['clusters']
                      for opt in snakemake.config['scenario']['opts']
                      for sector_opt in snakemake.config['scenario']['sector_opts']
-=======
-    networks_dict = {(cluster,lv,opt+sector_opt) :
-                     snakemake.config['results_dir'] + snakemake.config['run'] + '/postnetworks/elec_s{simpl}_{cluster}_lv{lv}_{opt}_{sector_opt}.nc'\
-                     .format(simpl=simpl,
-                             cluster=cluster,
-                             opt=opt,
-                             lv=lv,
-                             sector_opt=sector_opt)\
-                     for simpl in snakemake.config['scenario']['simpl'] \
-                     for cluster in snakemake.config['scenario']['clusters'] \
-                     for opt in snakemake.config['scenario']['opts'] \
-                     for sector_opt in snakemake.config['scenario']['sector_opts'] \
->>>>>>> 2bee13fe
                      for lv in snakemake.config['scenario']['lv']}
     print(networks_dict)
 
