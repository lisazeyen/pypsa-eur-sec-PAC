import matplotlib.pyplot as plt
import pandas as pd

# allow plotting without Xwindows
import matplotlib
matplotlib.use('Agg')


#consolidate and rename
def rename_techs(label):

    prefix_to_remove = [
        "residential ",
        "services ",
        "urban ",
        "rural ",
        "central ",
        "decentral "]

    rename_if_contains = [
        "CHP",
        "gas boiler",
        "biogas",
        "solar thermal",
        "air heat pump",
        "ground heat pump",
        "resistive heater",
        "Fischer-Tropsch"]

    rename_if_contains_dict = {"water tanks": "hot water storage",
                               "retrofitting": "building retrofitting",
                               "H2": "hydrogen storage",
                               "battery": "battery storage",
                               "CCS": "CCS"}

    rename = {"solar": "solar PV",
              "Sabatier": "methanation",
              "offwind": "offshore wind",
              "offwind-ac": "offshore wind (AC)",
              "offwind-dc": "offshore wind (DC)",
              "onwind": "onshore wind",
              "ror": "hydroelectricity",
              "hydro": "hydroelectricity",
              "PHS": "hydroelectricity",
              "co2 Store": "DAC",
              "co2 stored": "CO2 sequestration",
              "AC": "transmission lines",
              "DC": "transmission lines",
              "B2B": "transmission lines"}

    for ptr in prefix_to_remove:
        if label[:len(ptr)] == ptr:
            label = label[len(ptr):]

    for rif in rename_if_contains:
        if rif in label:
            label = rif

    for old, new in rename_if_contains_dict.items():
        if old in label:
            label = new

    for old, new in rename.items():
        if old == label:
            label = new
    return label


preferred_order = pd.Index(["transmission lines",
                            "hydroelectricity",
                            "hydro reservoir",
                            "run of river",
                            "pumped hydro storage",
                            "solid biomass",
                            "biogas",
                            "onshore wind",
                            "offshore wind",
                            "offshore wind (AC)",
                            "offshore wind (DC)",
                            "solar PV",
                            "solar thermal",
                            "solar",
                            "building retrofitting",
                            "ground heat pump",
                            "air heat pump",
                            "heat pump",
                            "resistive heater",
                            "power-to-heat",
                            "gas-to-power/heat",
                            "CHP",
                            "OCGT",
                            "gas boiler",
                            "gas",
                            "natural gas",
                            "helmeth",
                            "methanation",
                            "hydrogen storage",
                            "power-to-gas",
                            "power-to-liquid",
                            "battery storage",
                            "hot water storage",
                            "CO2 sequestration"])


def plot_costs():

    cost_df = pd.read_csv(
        snakemake.input.costs,
        index_col=list(
            range(3)),
        header=[
            0,
            1,
            2])

    df = cost_df.groupby(cost_df.index.get_level_values(2)).sum()

    # convert to billions
    df = df / 1e9

    df = df.groupby(df.index.map(rename_techs)).sum()

    to_drop = df.index[df.max(
        axis=1) < snakemake.config['plotting']['costs_threshold']]

    print("dropping")

    print(df.loc[to_drop])

    df = df.drop(to_drop)

    print(df.sum())

    new_index = (
        preferred_order & df.index).append(
        df.index.difference(preferred_order))

    new_columns = df.sum().sort_values().index

    fig, ax = plt.subplots()
    fig.set_size_inches((9, 5))

    df.loc[new_index, new_columns].T.plot(kind="bar", ax=ax, stacked=True, zorder=2,
                                          color=[snakemake.config['plotting']['tech_colors'][i]
                                                 for i in new_index], legend=False)

    handles, labels = ax.get_legend_handles_labels()

    handles.reverse()
    labels.reverse()

#    ax.set_ylim([0,snakemake.config['plotting']['costs_max']])
    ax.set_facecolor('xkcd:light grey')
    ax.set_ylabel("System Cost [EUR billion per year]")

    ax.set_xlabel("")

    ax.grid(axis="y", zorder=0)

    ax.legend(handles, labels, ncol=2, bbox_to_anchor=(1,1))

    fig.tight_layout()

    fig.savefig(snakemake.output.costs, transparent=True)


def plot_energy():

    energy_df = pd.read_csv(
        snakemake.input.energy,
        index_col=list(
            range(2)),
        header=[
            0,
            1,
            2])

    df = energy_df.groupby(energy_df.index.get_level_values(1)).sum()

    # convert MWh to TWh
    df = df / 1e6

    df = df.groupby(df.index.map(rename_techs)).sum()

    to_drop = df.index[df.abs().max(
        axis=1) < snakemake.config['plotting']['energy_threshold']]

    print("dropping")

    print(df.loc[to_drop])

    df = df.drop(to_drop)

    print(df.sum())

    print(df)

    new_index = (
        preferred_order & df.index).append(
        df.index.difference(preferred_order))

    new_columns = df.columns.sort_values()

    fig, ax = plt.subplots()
    fig.set_size_inches((12, 8))

    print(df.loc[new_index, new_columns])

    df.loc[new_index, new_columns].T.plot(kind="bar", ax=ax, stacked=True, color=[
                                          snakemake.config['plotting']['tech_colors'][i] for i in new_index])

    handles, labels = ax.get_legend_handles_labels()

    handles.reverse()
    labels.reverse()

    ax.set_ylim([snakemake.config['plotting']['energy_min'],
                 snakemake.config['plotting']['energy_max']])

    ax.set_ylabel("Energy [TWh/a]")

    ax.set_xlabel("")

    ax.grid(axis="y")

    ax.legend(handles, labels, ncol=2, bbox_to_anchor=(1, 1))

    fig.tight_layout()

    fig.savefig(snakemake.output.energy, transparent=True)


<<<<<<< HEAD
# %%
=======

def plot_balances():

    co2_carriers = ["co2","co2 stored","process emissions"]

    balances_df = pd.read_csv(snakemake.input.balances,index_col=list(range(3)),header=[0,1,2])

    balances = {i.replace(" ","_") : [i] for i in balances_df.index.levels[0]}
    balances["energy"] = balances_df.index.levels[0]^co2_carriers

    for k,v in balances.items():

        df = balances_df.loc[v]
        df = df.groupby(df.index.get_level_values(2)).sum()

        #convert MWh to TWh
        df = df/1e6

        #remove trailing link ports
        df.index = [i[:-1] if i[-1:] in ["0","1","2","3"] else i for i in df.index]

        df = df.groupby(df.index.map(rename_techs)).sum()

        to_drop = df.index[df.abs().max(axis=1) < snakemake.config['plotting']['energy_threshold']]

        print("dropping")

        print(df.loc[to_drop])

        df = df.drop(to_drop)

        print(df.sum())

        if df.empty:
            continue

        new_index = (preferred_order&df.index).append(df.index.difference(preferred_order))

        new_columns = df.columns.sort_values()

        fig, ax = plt.subplots()
        fig.set_size_inches((12,8))

        df.loc[new_index,new_columns].T.plot(kind="bar",ax=ax,stacked=True,color=[snakemake.config['plotting']['tech_colors'][i] for i in new_index])


        handles,labels = ax.get_legend_handles_labels()

        handles.reverse()
        labels.reverse()

        if v[0] in co2_carriers:
            ax.set_ylabel("CO2 [MtCO2/a]")
        else:
            ax.set_ylabel("Energy [TWh/a]")

        ax.set_xlabel("")

        ax.grid(axis="y")

        ax.legend(handles,labels,ncol=4,loc="upper left")


        fig.tight_layout()

        fig.savefig(snakemake.output.balances[:-10] + k + ".pdf",transparent=True)



>>>>>>> 2bee13fe
if __name__ == "__main__":
    # Detect running outside of snakemake and mock snakemake for testing
    if 'snakemake' not in globals():
        from vresutils import Dict
        import yaml
        snakemake = Dict()
        with open('config.yaml') as f:
            snakemake.config = yaml.safe_load(f)
        snakemake.input = Dict()
        snakemake.output = Dict()
        snakemake.config['run'] = "distribution_costs"

<<<<<<< HEAD
        for item in ["costs", "energy"]:
            snakemake.input[item] = snakemake.config['summary_dir'] + \
                '/{name}/csvs/{item}.csv'.format(name=snakemake.config['run'], item=item)
            snakemake.output[item] = snakemake.config['summary_dir'] + \
                '/{name}/graphs/{item}.pdf'.format(name=snakemake.config['run'], item=item)
=======
        for item in ["costs", "energy", "balances"]:
            snakemake.input[item] = snakemake.config['summary_dir'] + '/{name}/csvs/{item}.csv'.format(name=snakemake.config['run'],item=item)
            snakemake.output[item] = snakemake.config['summary_dir'] + '/{name}/graphs/{item}.pdf'.format(name=snakemake.config['run'],item=item)
>>>>>>> 2bee13fe

    plot_costs()

    plot_energy()

    plot_balances()<|MERGE_RESOLUTION|>--- conflicted
+++ resolved
@@ -230,9 +230,6 @@
     fig.savefig(snakemake.output.energy, transparent=True)
 
 
-<<<<<<< HEAD
-# %%
-=======
 
 def plot_balances():
 
@@ -302,7 +299,6 @@
 
 
 
->>>>>>> 2bee13fe
 if __name__ == "__main__":
     # Detect running outside of snakemake and mock snakemake for testing
     if 'snakemake' not in globals():
@@ -315,17 +311,9 @@
         snakemake.output = Dict()
         snakemake.config['run'] = "distribution_costs"
 
-<<<<<<< HEAD
-        for item in ["costs", "energy"]:
-            snakemake.input[item] = snakemake.config['summary_dir'] + \
-                '/{name}/csvs/{item}.csv'.format(name=snakemake.config['run'], item=item)
-            snakemake.output[item] = snakemake.config['summary_dir'] + \
-                '/{name}/graphs/{item}.pdf'.format(name=snakemake.config['run'], item=item)
-=======
         for item in ["costs", "energy", "balances"]:
             snakemake.input[item] = snakemake.config['summary_dir'] + '/{name}/csvs/{item}.csv'.format(name=snakemake.config['run'],item=item)
             snakemake.output[item] = snakemake.config['summary_dir'] + '/{name}/graphs/{item}.pdf'.format(name=snakemake.config['run'],item=item)
->>>>>>> 2bee13fe
 
     plot_costs()
 
