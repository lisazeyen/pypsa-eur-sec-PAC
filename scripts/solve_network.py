import os

os.system("conda config --add channels http://conda.anaconda.org/gurobi")

os.system("conda install -y gurobi=8.1.0")

os.system("conda install -y git")

os.system("pip install -U git+git://github.com/PyPSA/pypsa.git@nomopyomo#egg=pypsa")

#import sys

#sys.path = ["pypsa"] + sys.path



import numpy as np
import pandas as pd
import logging
logger = logging.getLogger(__name__)
import gc
import os

import pypsa

from pypsa.linopt import get_var, linexpr, define_constraints

from pypsa.descriptors import free_output_series_dataframes

# Suppress logging of the slack bus choices
pypsa.pf.logger.setLevel(logging.WARNING)

from vresutils.benchmark import memory_logger



#First tell PyPSA that links can have multiple outputs by
#overriding the component_attrs. This can be done for
#as many buses as you need with format busi for i = 2,3,4,5,....
#See https://pypsa.org/doc/components.html#link-with-multiple-outputs-or-inputs


override_component_attrs = pypsa.descriptors.Dict({k : v.copy() for k,v in pypsa.components.component_attrs.items()})
override_component_attrs["Link"].loc["bus2"] = ["string",np.nan,np.nan,"2nd bus","Input (optional)"]
override_component_attrs["Link"].loc["bus3"] = ["string",np.nan,np.nan,"3rd bus","Input (optional)"]
override_component_attrs["Link"].loc["efficiency2"] = ["static or series","per unit",1.,"2nd bus efficiency","Input (optional)"]
override_component_attrs["Link"].loc["efficiency3"] = ["static or series","per unit",1.,"3rd bus efficiency","Input (optional)"]
override_component_attrs["Link"].loc["p2"] = ["series","MW",0.,"2nd bus output","Output"]
override_component_attrs["Link"].loc["p3"] = ["series","MW",0.,"3rd bus output","Output"]



def patch_pyomo_tmpdir(tmpdir):
    # PYOMO should write its lp files into tmp here
    import os
    if not os.path.isdir(tmpdir):
        os.mkdir(tmpdir)
    from pyutilib.services import TempfileManager
    TempfileManager.tempdir = tmpdir

def prepare_network(n, solve_opts=None):
    if solve_opts is None:
        solve_opts = snakemake.config['solving']['options']

    if 'clip_p_max_pu' in solve_opts:
        for df in (n.generators_t.p_max_pu, n.storage_units_t.inflow):
            df.where(df>solve_opts['clip_p_max_pu'], other=0., inplace=True)

    if solve_opts.get('load_shedding'):
        n.add("Carrier", "Load")
        n.madd("Generator", n.buses.index, " load",
               bus=n.buses.index,
               carrier='load',
               sign=1e-3, # Adjust sign to measure p and p_nom in kW instead of MW
               marginal_cost=1e2, # Eur/kWh
               # intersect between macroeconomic and surveybased
               # willingness to pay
               # http://journal.frontiersin.org/article/10.3389/fenrg.2015.00055/full
               p_nom=1e9 # kW
        )

    if solve_opts.get('noisy_costs'):
        for t in n.iterate_components():
            #if 'capital_cost' in t.df:
            #    t.df['capital_cost'] += 1e1 + 2.*(np.random.random(len(t.df)) - 0.5)
            if 'marginal_cost' in t.df:
                np.random.seed(174)
                t.df['marginal_cost'] += 1e-2 + 2e-3*(np.random.random(len(t.df)) - 0.5)

        for t in n.iterate_components(['Line', 'Link']):
            np.random.seed(123)
            t.df['capital_cost'] += (1e-1 + 2e-2*(np.random.random(len(t.df)) - 0.5)) * t.df['length']

    if solve_opts.get('nhours'):
        nhours = solve_opts['nhours']
        n.set_snapshots(n.snapshots[:nhours])
        n.snapshot_weightings[:] = 8760./nhours

    return n

def add_opts_constraints(n, opts=None):
    if opts is None:
        opts = snakemake.wildcards.opts.split('-')

    if 'BAU' in opts:
        mincaps = snakemake.config['electricity']['BAU_mincapacities']
        def bau_mincapacities_rule(model, carrier):
            gens = n.generators.index[n.generators.p_nom_extendable & (n.generators.carrier == carrier)]
            return sum(model.generator_p_nom[gen] for gen in gens) >= mincaps[carrier]
        n.model.bau_mincapacities = pypsa.opt.Constraint(list(mincaps), rule=bau_mincapacities_rule)

    if 'SAFE' in opts:
        peakdemand = (1. + snakemake.config['electricity']['SAFE_reservemargin']) * n.loads_t.p_set.sum(axis=1).max()
        conv_techs = snakemake.config['plotting']['conv_techs']
        exist_conv_caps = n.generators.loc[n.generators.carrier.isin(conv_techs) & ~n.generators.p_nom_extendable, 'p_nom'].sum()
        ext_gens_i = n.generators.index[n.generators.carrier.isin(conv_techs) & n.generators.p_nom_extendable]
        n.model.safe_peakdemand = pypsa.opt.Constraint(expr=sum(n.model.generator_p_nom[gen] for gen in ext_gens_i) >= peakdemand - exist_conv_caps)

def add_eps_storage_constraint(n):
    if not hasattr(n, 'epsilon'):
        n.epsilon = 1e-5
    fix_sus_i = n.storage_units.index[~ n.storage_units.p_nom_extendable]
    n.model.objective.expr += sum(n.epsilon * n.model.state_of_charge[su, n.snapshots[0]] for su in fix_sus_i)

def add_battery_constraints(n):

    nodes = n.buses.index[n.buses.carrier == "battery"]

    link_p_nom = get_var(n, "Link", "p_nom")

    lhs = linexpr((1,link_p_nom[nodes + " charger"]),
                  (-n.links.loc[nodes + " discharger", "efficiency"].values,
                   link_p_nom[nodes + " discharger"].values))
    define_constraints(n, lhs, "=", 0, 'Link', 'charger_ratio')


def add_chp_constraints(n):

    electric = n.links.index[n.links.index.str.contains("urban central") & n.links.index.str.contains("CHP") & n.links.index.str.contains("electric")]
    heat = n.links.index[n.links.index.str.contains("urban central") & n.links.index.str.contains("CHP") & n.links.index.str.contains("heat")]

    if not electric.empty:

<<<<<<< HEAD
        network.model.chp_nom = pypsa.opt.Constraint(urban_central,rule=chp_nom)
=======
        link_p_nom = get_var(n, "Link", "p_nom")

        #ratio of output heat to electricity set by p_nom_ratio
        lhs = linexpr((n.links.loc[electric,"efficiency"]
                       *n.links.loc[electric,'p_nom_ratio'],
                       link_p_nom[electric]),
                      (-n.links.loc[heat,"efficiency"].values,
                       link_p_nom[heat].values))
        define_constraints(n, lhs, "=", 0, 'chplink', 'fix_p_nom_ratio')
>>>>>>> 048fa331

        link_p = get_var(n, "Link", "p")

        #backpressure
        lhs = linexpr((n.links.loc[electric,'c_b'].values
                       *n.links.loc[heat,"efficiency"],
                       link_p[heat]),
                      (-n.links.loc[electric,"efficiency"].values,
                       link_p[electric].values))

        define_constraints(n, lhs, "<=", 0, 'chplink', 'backpressure')

        #top_iso_fuel_line
        lhs = linexpr((1,link_p[heat]),
                      (1,link_p[electric].values),
                      (-1,link_p_nom[electric].values))

        define_constraints(n, lhs, "<=", 0, 'chplink', 'top_iso_fuel_line')

def extra_functionality(n, snapshots):
    #add_opts_constraints(n, opts)
    #add_eps_storage_constraint(n)
    add_chp_constraints(n)
    add_battery_constraints(n)



def fix_branches(n, lines_s_nom=None, links_p_nom=None):
    if lines_s_nom is not None and len(lines_s_nom) > 0:
        n.lines.loc[lines_s_nom.index,"s_nom"] = lines_s_nom.values
        n.lines.loc[lines_s_nom.index,"s_nom_extendable"] = False
    if links_p_nom is not None and len(links_p_nom) > 0:
        n.links.loc[links_p_nom.index,"p_nom"] = links_p_nom.values
        n.links.loc[links_p_nom.index,"p_nom_extendable"] = False

def solve_network(n, config=None, solver_log=None, opts=None):
    if config is None:
        config = snakemake.config['solving']
    solve_opts = config['options']

    solver_options = config['solver'].copy()
    if solver_log is None:
        solver_log = snakemake.log.solver
    solver_name = solver_options.pop('name')

    def run_lopf(n, allow_warning_status=False, fix_zero_lines=False, fix_ext_lines=False):
        free_output_series_dataframes(n)

        if fix_zero_lines:
            fix_lines_b = (n.lines.s_nom_opt == 0.) & n.lines.s_nom_extendable
            fix_links_b = (n.links.carrier=='DC') & (n.links.p_nom_opt == 0.) & n.links.p_nom_extendable
            fix_branches(n,
                         lines_s_nom=pd.Series(0., n.lines.index[fix_lines_b]),
                         links_p_nom=pd.Series(0., n.links.index[fix_links_b]))

        if fix_ext_lines:
            fix_branches(n,
                         lines_s_nom=n.lines.loc[n.lines.s_nom_extendable, 's_nom_opt'],
                         links_p_nom=n.links.loc[(n.links.carrier=='DC') & n.links.p_nom_extendable, 'p_nom_opt'])
            if "line_volume_constraint" in n.global_constraints.index:
                n.global_constraints.drop("line_volume_constraint",inplace=True)
        else:
            if "line_volume_constraint" not in n.global_constraints.index:
                line_volume = getattr(n, 'line_volume_limit', None)
                if line_volume is not None and not np.isinf(line_volume):
                    n.add("GlobalConstraint",
                          "line_volume_constraint",
                          type="transmission_volume_expansion_limit",
                          carrier_attribute="AC,DC",
                          sense="<=",
                          constant=line_volume)


        # Firing up solve will increase memory consumption tremendously, so
        # make sure we freed everything we can
        gc.collect()

#        from pyomo.opt import ProblemFormat
#        print("Saving model to MPS")
#        n.model.write('/home/ws/bw0928/Dokumente/pypsa-eur-sec/model.mps', format=ProblemFormat.mps)
#        print("Model is saved to MPS")
#        sys.exit()

        status, termination_condition = n.lopf(pyomo=False,
                                               solver_name=solver_name,
                                               solver_logfile=solver_log,
                                               solver_options=solver_options,
                                               extra_functionality=extra_functionality,
                                               formulation=solve_opts['formulation'])
                                               #extra_postprocessing=extra_postprocessing
                                               #keep_files=True
                                               #free_memory={'pypsa'}

        assert status == "ok" or allow_warning_status and status == 'warning', \
            ("network_lopf did abort with status={} "
             "and termination_condition={}"
             .format(status, termination_condition))

        if not fix_ext_lines and "line_volume_constraint" in n.global_constraints.index:
            n.line_volume_limit_dual = n.global_constraints.at["line_volume_constraint","mu"]
            print("line volume limit dual:",n.line_volume_limit_dual)

        return status, termination_condition

    lines_ext_b = n.lines.s_nom_extendable
    if lines_ext_b.any():
        # puh: ok, we need to iterate, since there is a relation
        # between s/p_nom and r, x for branches.
        msq_threshold = 0.01
        lines = pd.DataFrame(n.lines[['r', 'x', 'type', 'num_parallel']])

        lines['s_nom'] = (
            np.sqrt(3) * n.lines['type'].map(n.line_types.i_nom) *
            n.lines.bus0.map(n.buses.v_nom)
        ).where(n.lines.type != '', n.lines['s_nom'])

        lines_ext_typed_b = (n.lines.type != '') & lines_ext_b
        lines_ext_untyped_b = (n.lines.type == '') & lines_ext_b

        def update_line_parameters(n, zero_lines_below=10, fix_zero_lines=False):
            if zero_lines_below > 0:
                n.lines.loc[n.lines.s_nom_opt < zero_lines_below, 's_nom_opt'] = 0.
                n.links.loc[(n.links.carrier=='DC') & (n.links.p_nom_opt < zero_lines_below), 'p_nom_opt'] = 0.

            if lines_ext_untyped_b.any():
                for attr in ('r', 'x'):
                    n.lines.loc[lines_ext_untyped_b, attr] = (
                        lines[attr].multiply(lines['s_nom']/n.lines['s_nom_opt'])
                    )

            if lines_ext_typed_b.any():
                n.lines.loc[lines_ext_typed_b, 'num_parallel'] = (
                    n.lines['s_nom_opt']/lines['s_nom']
                )
                logger.debug("lines.num_parallel={}".format(n.lines.loc[lines_ext_typed_b, 'num_parallel']))

        iteration = 1

        lines['s_nom_opt'] = lines['s_nom'] * n.lines['num_parallel'].where(n.lines.type != '', 1.)
        status, termination_condition = run_lopf(n, allow_warning_status=True)

        def msq_diff(n):
            lines_err = np.sqrt(((n.lines['s_nom_opt'] - lines['s_nom_opt'])**2).mean())/lines['s_nom_opt'].mean()
            logger.info("Mean square difference after iteration {} is {}".format(iteration, lines_err))
            return lines_err

        min_iterations = solve_opts.get('min_iterations', 2)
        max_iterations = solve_opts.get('max_iterations', 999)

        while msq_diff(n) > msq_threshold or iteration < min_iterations:
            if iteration >= max_iterations:
                logger.info("Iteration {} beyond max_iterations {}. Stopping ...".format(iteration, max_iterations))
                break

            update_line_parameters(n)
            lines['s_nom_opt'] = n.lines['s_nom_opt']
            iteration += 1

            status, termination_condition = run_lopf(n, allow_warning_status=True)

        update_line_parameters(n, zero_lines_below=100)

        logger.info("Starting last run with fixed extendable lines")

        # Not really needed, could also be taken out
        # if 'snakemake' in globals():
        #     fn = os.path.basename(snakemake.output[0])
        #     n.export_to_netcdf('/home/vres/data/jonas/playground/pypsa-eur/' + fn)

    status, termination_condition = run_lopf(n, fix_ext_lines=True)

    # Drop zero lines from network
    # zero_lines_i = n.lines.index[(n.lines.s_nom_opt == 0.) & n.lines.s_nom_extendable]
    # if len(zero_lines_i):
    #     n.mremove("Line", zero_lines_i)
    # zero_links_i = n.links.index[(n.links.p_nom_opt == 0.) & n.links.p_nom_extendable]
    # if len(zero_links_i):
    #     n.mremove("Link", zero_links_i)


    return n

#%%
if __name__ == "__main__":
    # Detect running outside of snakemake and mock snakemake for testing
    if 'snakemake' not in globals():
        from vresutils.snakemake import MockSnakemake, Dict
        snakemake = MockSnakemake(
            wildcards=dict(network='elec', simpl='', clusters='45', lv='1.25', opts='Co2L-3H-T-H'),
            input=dict(network="networks/{network}_s{simpl}_{clusters}_lv{lv}_{opts}.nc"),
            output=["results/networks/s{simpl}_{clusters}_lv{lv}_{opts}-test.nc"],
            log=dict(gurobi="logs/{network}_s{simpl}_{clusters}_lv{lv}_{opts}_gurobi-test.log",
                     python="logs/{network}_s{simpl}_{clusters}_lv{lv}_{opts}_python-test.log")
        )


    tmpdir = snakemake.config['solving'].get('tmpdir')
    if tmpdir is not None:
        patch_pyomo_tmpdir(tmpdir)

    logging.basicConfig(filename=snakemake.log.python,
                        level=snakemake.config['logging_level'])

    with memory_logger(filename=getattr(snakemake.log, 'memory', None), interval=30.) as mem:
        n = pypsa.Network(snakemake.input.network,
                          override_component_attrs=override_component_attrs)

        n = prepare_network(n)
        n = solve_network(n)

        n.export_to_netcdf(snakemake.output[0])

    logger.info("Maximum memory usage: {}".format(mem.mem_usage))<|MERGE_RESOLUTION|>--- conflicted
+++ resolved
@@ -141,9 +141,6 @@
 
     if not electric.empty:
 
-<<<<<<< HEAD
-        network.model.chp_nom = pypsa.opt.Constraint(urban_central,rule=chp_nom)
-=======
         link_p_nom = get_var(n, "Link", "p_nom")
 
         #ratio of output heat to electricity set by p_nom_ratio
@@ -153,7 +150,6 @@
                       (-n.links.loc[heat,"efficiency"].values,
                        link_p_nom[heat].values))
         define_constraints(n, lhs, "=", 0, 'chplink', 'fix_p_nom_ratio')
->>>>>>> 048fa331
 
         link_p = get_var(n, "Link", "p")
 
